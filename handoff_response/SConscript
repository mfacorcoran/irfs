# -*- python -*-
# $Id$
# Authors: Toby Burnett <tburnett@u.washington.edu>, J. Chiang <jchiang@slac.stanford.edu>
# Version: handoff_response-06-02-00

Import('baseEnv')
if baseEnv.get('CONTAINERNAME','') != 'ScienceTools_User':
    Import('listFiles')
    progEnv = baseEnv.Clone()
    libEnv = baseEnv.Clone()

    handoff_responseLib = libEnv.StaticLibrary('handoff_response',
                                               listFiles(['src/*.cxx',
                                                          'src/gen/*.cxx',
                                                          'src/irfs/*.cxx',
                                                          'src/fits/*.cxx']))

    if 'makeStatic' in baseEnv:
        progEnv.Tool('registerTargets', package = 'handoff_response',
                     staticLibraryCxts = [[handoff_responseLib, libEnv]],
                     pfiles = listFiles(['pfiles/*.par']),
                     includes = listFiles(['handoff_response/*.h']),
                     data = listFiles(['data/*'], recursive = True))
    else:
        progEnv.Tool('handoff_responseLib')
        progEnv.Tool('st_appLib')
        testEnv = progEnv.Clone();
        testEnv.Tool('addLibrary', library = progEnv['cppunitLibs'])
        test_handoff_responseBin = testEnv.Program('test_handoff_response',
                                               listFiles(['src/test/*.cxx']))
        pruneBin = progEnv.Program('prune', listFiles(['src/gen/prune/*.cxx']))
        makeirfBin = progEnv.Program('makeirf',
                                     listFiles(['src/gen/makeirf/*.cxx']))
        makefitsBin = progEnv.Program('makefits',
                                      listFiles(['src/fits/make_fits/*.cxx']))

<<<<<<< HEAD
        progEnv.Tool('registerTargets', package = 'handoff_response',
                     staticLibraryCxts = [[handoff_responseLib, libEnv]],
                     testAppCxts = [[test_handoff_responseBin, testEnv]],
                     binaryCxts = [[pruneBin, progEnv], [makeirfBin, progEnv],
                                   [makefitsBin, progEnv]],
                     pfiles = listFiles(['pfiles/*.par']),
                     includes = listFiles(['handoff_response/*.h']),
                     data = listFiles(['data/*'], recursive = True))
=======
    progEnv.Tool('registerTargets', package = 'handoff_response',
                 staticLibraryCxts = [[handoff_responseLib, libEnv]],
                 testAppCxts = [[test_handoff_responseBin, testEnv]],
                 binaryCxts = [[pruneBin, progEnv], [makeirfBin, progEnv],
                               [makefitsBin, progEnv]],
                 pfiles = listFiles(['pfiles/*.par']),
                 python = ['python/IRFdefault.py','python/irfutils.py'],
                 includes = listFiles(['handoff_response/*.h']),
                 data = listFiles(['data/*'], recursive = True))
>>>>>>> 42fac84b
<|MERGE_RESOLUTION|>--- conflicted
+++ resolved
@@ -34,23 +34,12 @@
         makefitsBin = progEnv.Program('makefits',
                                       listFiles(['src/fits/make_fits/*.cxx']))
 
-<<<<<<< HEAD
         progEnv.Tool('registerTargets', package = 'handoff_response',
                      staticLibraryCxts = [[handoff_responseLib, libEnv]],
                      testAppCxts = [[test_handoff_responseBin, testEnv]],
                      binaryCxts = [[pruneBin, progEnv], [makeirfBin, progEnv],
                                    [makefitsBin, progEnv]],
                      pfiles = listFiles(['pfiles/*.par']),
+                     python = ['python/IRFdefault.py','python/irfutils.py'],
                      includes = listFiles(['handoff_response/*.h']),
-                     data = listFiles(['data/*'], recursive = True))
-=======
-    progEnv.Tool('registerTargets', package = 'handoff_response',
-                 staticLibraryCxts = [[handoff_responseLib, libEnv]],
-                 testAppCxts = [[test_handoff_responseBin, testEnv]],
-                 binaryCxts = [[pruneBin, progEnv], [makeirfBin, progEnv],
-                               [makefitsBin, progEnv]],
-                 pfiles = listFiles(['pfiles/*.par']),
-                 python = ['python/IRFdefault.py','python/irfutils.py'],
-                 includes = listFiles(['handoff_response/*.h']),
-                 data = listFiles(['data/*'], recursive = True))
->>>>>>> 42fac84b
+                     data = listFiles(['data/*'], recursive = True))